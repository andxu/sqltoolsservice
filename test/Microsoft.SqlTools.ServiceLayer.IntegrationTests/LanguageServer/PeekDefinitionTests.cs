//
// Copyright (c) Microsoft. All rights reserved.
// Licensed under the MIT license. See LICENSE file in the project root for full license information.
//
using System;
using System.IO;
using System.Threading;
using Microsoft.SqlServer.Management.Common;
using Microsoft.SqlServer.Management.SqlParser.Binder;
using Microsoft.SqlTools.ServiceLayer.Connection;
using Microsoft.SqlServer.Management.SqlParser.MetadataProvider;
using Microsoft.SqlTools.ServiceLayer.Hosting.Protocol;
using Microsoft.SqlTools.ServiceLayer.LanguageServices;
using Microsoft.SqlTools.ServiceLayer.LanguageServices.Completion;
using Microsoft.SqlTools.ServiceLayer.SqlContext;
using Microsoft.SqlTools.ServiceLayer.Workspace;
using Microsoft.SqlTools.ServiceLayer.Workspace.Contracts;
using Microsoft.SqlTools.Test.Utility;
using Moq;
using Xunit;
using Location = Microsoft.SqlTools.ServiceLayer.Workspace.Contracts.Location;
using Microsoft.SqlServer.Management.SqlParser.Intellisense;

namespace Microsoft.SqlTools.ServiceLayer.IntegrationTests.LanguageServices
{
    /// <summary>
    /// Tests for the language service peek definition/ go to definition feature
    /// </summary>
    public class PeekDefinitionTests
    {
        private const string OwnerUri = "testFile1";

        /// <summary>
        /// Test get definition for a table object with active connection
        /// </summary>
        [Fact]
        public async Task GetValidTableDefinitionTest()
        {
            // Get live connectionInfo and serverConnection
            ConnectionInfo connInfo = await TestObjects.InitLiveConnectionInfoForDefinition();
            ServerConnection serverConnection = TestObjects.InitLiveServerConnectionForDefinition(connInfo);

            PeekDefinition peekDefinition = new PeekDefinition(serverConnection, connInfo);
            string objectName = "spt_monitor";

            string schemaName = null;
            string objectType = "TABLE";

            // Get locations for valid table object
            Location[] locations = peekDefinition.GetSqlObjectDefinition(peekDefinition.GetTableScripts, objectName, schemaName, objectType);
            Assert.NotNull(locations);
            Cleanup(locations);
        }

        /// <summary>
        /// Test get definition for a invalid table object with active connection
        /// </summary>
        [Fact]
        public async Task GetTableDefinitionInvalidObjectTest()
        {
            // Get live connectionInfo and serverConnection
            ConnectionInfo connInfo = await TestObjects.InitLiveConnectionInfoForDefinition();
            ServerConnection serverConnection = TestObjects.InitLiveServerConnectionForDefinition(connInfo);

            PeekDefinition peekDefinition = new PeekDefinition(serverConnection, connInfo);
            string objectName = "test_invalid";
            string schemaName = null;
            string objectType = "TABLE";

            // Get locations for invalid table object
            Location[] locations = peekDefinition.GetSqlObjectDefinition(peekDefinition.GetTableScripts, objectName, schemaName, objectType);
            Assert.Null(locations);
        }

        /// <summary>
        /// Test get definition for a valid table object with schema and active connection
        /// </summary>
        [Fact]
        public async Task GetTableDefinitionWithSchemaTest()
        {
            // Get live connectionInfo and serverConnection
            ConnectionInfo connInfo = await TestObjects.InitLiveConnectionInfoForDefinition();
            ServerConnection serverConnection = TestObjects.InitLiveServerConnectionForDefinition(connInfo);

            PeekDefinition peekDefinition = new PeekDefinition(serverConnection, connInfo);
            string objectName = "spt_monitor";

            string schemaName = "dbo";
            string objectType = "TABLE";

            // Get locations for valid table object with schema name
            Location[] locations = peekDefinition.GetSqlObjectDefinition(peekDefinition.GetTableScripts, objectName, schemaName, objectType);
            Assert.NotNull(locations);
            Cleanup(locations);
        }

        /// <summary>
        /// Test GetDefinition with an unsupported type(schema - dbo). Expect a error result.
        /// </summary>
        [Fact]
        public async Task GetUnsupportedDefinitionErrorTest()
        {
            TextDocumentPosition textDocument = new TextDocumentPosition
            {
                TextDocument = new TextDocumentIdentifier { Uri = OwnerUri },
                Position = new Position
                {
                    Line = 0,
                    // test for 'dbo'
                    Character = 18
                }
            };
<<<<<<< HEAD
            ConnectionInfo connInfo = TestObjects.InitLiveConnectionInfo(out scriptFile);
            scriptFile.Contents = "alter trigger test_trigger";
=======
            TestConnectionResult connectionResult = await TestObjects.InitLiveConnectionInfo();
            connectionResult.ScriptFile.Contents = "select * from dbo.func ()";
>>>>>>> 0e29b181
            var languageService = new LanguageService();
            ScriptParseInfo scriptInfo = new ScriptParseInfo { IsConnected = true };
            languageService.ScriptParseInfoMap.Add(OwnerUri, scriptInfo);

            // When I call the language service
            var result = languageService.GetDefinition(textDocument, connectionResult.ScriptFile, connectionResult.ConnectionInfo);

            // Then I expect null locations and an error to be reported
            Assert.NotNull(result);
            Assert.True(result.IsErrorResult);
        }

        /// <summary>
        /// Get Definition for a object with no definition. Expect a error result
        /// </summary>
        [Fact]
        public async Task GetDefinitionWithNoResultsFoundError()
        {
            ConnectionInfo connInfo = await TestObjects.InitLiveConnectionInfoForDefinition();
            ServerConnection serverConnection = TestObjects.InitLiveServerConnectionForDefinition(connInfo);

            PeekDefinition peekDefinition = new PeekDefinition(serverConnection, connInfo);
            string objectName = "from";
            Position position = new Position()
            {
                Line = 1,
                Character = 14
            };
            ScriptParseInfo scriptParseInfo = new ScriptParseInfo() { IsConnected = true };
            Mock<IBindingContext> bindingContextMock = new Mock<IBindingContext>();
            DefinitionResult result = peekDefinition.GetScript(scriptParseInfo.ParseResult, position, bindingContextMock.Object.MetadataDisplayInfoProvider, objectName, null);

            Assert.NotNull(result);
            Assert.True(result.IsErrorResult);
            Assert.Equal(SR.PeekDefinitionNoResultsError, result.Message);
        }

        /// <summary>
        /// Test GetDefinition with a forced timeout. Expect a error result.
        /// </summary>
        [Fact]
        public async Task GetDefinitionTimeoutTest()
        {
            // Given a binding queue that will automatically time out
            var languageService = new LanguageService();
            Mock<ConnectedBindingQueue> queueMock = new Mock<ConnectedBindingQueue>();
            languageService.BindingQueue = queueMock.Object;
            ManualResetEvent mre = new ManualResetEvent(true); // Do not block
            Mock<QueueItem> itemMock = new Mock<QueueItem>();
            itemMock.Setup(i => i.ItemProcessed).Returns(mre);

            DefinitionResult timeoutResult = null;

            queueMock.Setup(q => q.QueueBindingOperation(
                It.IsAny<string>(),
                It.IsAny<Func<IBindingContext, CancellationToken, object>>(),
                It.IsAny<Func<IBindingContext, object>>(),
                It.IsAny<int?>(),
                It.IsAny<int?>()))
            .Callback<string, Func<IBindingContext, CancellationToken, object>, Func<IBindingContext, object>, int?, int?>(
                (key, bindOperation, timeoutOperation, t1, t2) =>
            {
                timeoutResult = (DefinitionResult) timeoutOperation((IBindingContext)null);
                itemMock.Object.Result = timeoutResult;
            })
            .Returns(() => itemMock.Object);

            TextDocumentPosition textDocument = new TextDocumentPosition
            {
                TextDocument = new TextDocumentIdentifier { Uri = OwnerUri },
                Position = new Position
                {
                    Line = 0,
                    Character = 20
                }
            };
            TestConnectionResult connectionResult = await TestObjects.InitLiveConnectionInfo();
            ScriptFile scriptFile = connectionResult.ScriptFile;
            ConnectionInfo connInfo = connectionResult.ConnectionInfo;
            scriptFile.Contents = "select * from dbo.func ()";

            ScriptParseInfo scriptInfo = new ScriptParseInfo { IsConnected = true };
            languageService.ScriptParseInfoMap.Add(OwnerUri, scriptInfo);

            // When I call the language service
            var result = languageService.GetDefinition(textDocument, scriptFile, connInfo);

            // Then I expect null locations and an error to be reported
            Assert.NotNull(result);
            Assert.True(result.IsErrorResult);
            // Check timeout message
            Assert.Equal(SR.PeekDefinitionTimedoutError, result.Message);
        }

        /// <summary>
        /// Test get definition for a view object with active connection
        /// </summary>
        [Fact]
        public async Task GetValidViewDefinitionTest()
        {
            ConnectionInfo connInfo = await TestObjects.InitLiveConnectionInfoForDefinition();
            ServerConnection serverConnection = TestObjects.InitLiveServerConnectionForDefinition(connInfo);

            PeekDefinition peekDefinition = new PeekDefinition(serverConnection, connInfo);
            string objectName = "objects";
            string schemaName = "sys";
            string objectType = "VIEW";

            Location[] locations = peekDefinition.GetSqlObjectDefinition(peekDefinition.GetViewScripts, objectName, schemaName, objectType);
            Assert.NotNull(locations);
            Cleanup(locations);
        }

        /// <summary>
        /// Test get definition for an invalid view object with no schema name and with active connection
        /// </summary>
        [Fact]
        public async Task GetViewDefinitionInvalidObjectTest()
        {
            // Get live connectionInfo and serverConnection
            ConnectionInfo connInfo = await TestObjects.InitLiveConnectionInfoForDefinition();
            ServerConnection serverConnection = TestObjects.InitLiveServerConnectionForDefinition(connInfo);

            PeekDefinition peekDefinition = new PeekDefinition(serverConnection, connInfo);
            string objectName = "objects";
            string schemaName = null;
            string objectType = "VIEW";

            Location[] locations = peekDefinition.GetSqlObjectDefinition(peekDefinition.GetViewScripts, objectName, schemaName, objectType);
            Assert.Null(locations);
        }

        /// <summary>
        /// Test get definition for a stored procedure object with active connection
        /// </summary>
        [Fact]
        public async Task GetStoredProcedureDefinitionTest()
        {
            // Get live connectionInfo and serverConnection
            ConnectionInfo connInfo = await TestObjects.InitLiveConnectionInfoForDefinition();
            ServerConnection serverConnection = TestObjects.InitLiveServerConnectionForDefinition(connInfo);

            PeekDefinition peekDefinition = new PeekDefinition(serverConnection, connInfo);
            string objectName = "sp_MSrepl_startup";

            string schemaName = "dbo";
            string objectType = "PROCEDURE";

            Location[] locations = peekDefinition.GetSqlObjectDefinition(peekDefinition.GetStoredProcedureScripts, objectName, schemaName, objectType);
            Assert.NotNull(locations);
            Cleanup(locations);
        }

        /// <summary>
        /// Test get definition for a stored procedure object that does not exist with active connection
        /// </summary>
        [Fact]
        public async Task GetStoredProcedureDefinitionFailureTest()
        {
            // Get live connectionInfo and serverConnection
            ConnectionInfo connInfo = await TestObjects.InitLiveConnectionInfoForDefinition();
            ServerConnection serverConnection = TestObjects.InitLiveServerConnectionForDefinition(connInfo);

            PeekDefinition peekDefinition = new PeekDefinition(serverConnection, connInfo);
            string objectName = "SP2";
            string schemaName = "dbo";
            string objectType = "PROCEDURE";

            Location[] locations = peekDefinition.GetSqlObjectDefinition(peekDefinition.GetStoredProcedureScripts, objectName, schemaName, objectType);
            Assert.Null(locations);
        }

        /// <summary>
        /// Test get definition for a stored procedure object with active connection and no schema
        /// </summary>
        [Fact]
        public async Task GetStoredProcedureDefinitionWithoutSchemaTest()
        {
            // Get live connectionInfo and serverConnection
            ConnectionInfo connInfo = await TestObjects.InitLiveConnectionInfoForDefinition();
            ServerConnection serverConnection = TestObjects.InitLiveServerConnectionForDefinition(connInfo);

            PeekDefinition peekDefinition = new PeekDefinition(serverConnection, connInfo);
            string objectName = "sp_MSrepl_startup";
            string schemaName = null;
            string objectType = "PROCEDURE";

            Location[] locations = peekDefinition.GetSqlObjectDefinition(peekDefinition.GetStoredProcedureScripts, objectName, schemaName, objectType);
            Assert.NotNull(locations);
            Cleanup(locations);
        }

        /// <summary>
        /// Test get definition for a scalar valued function object with active connection and explicit schema name. Expect non-null locations
        /// </summary>
        [Fact]
        public void GetScalarValuedFunctionDefinitionWithSchemaNameSuccessTest()
        {
            // Get live connectionInfo and serverConnection
            ConnectionInfo connInfo = TestObjects.InitLiveConnectionInfoForDefinition();
            ServerConnection serverConnection = TestObjects.InitLiveServerConnectionForDefinition(connInfo);

            PeekDefinition peekDefinition = new PeekDefinition(serverConnection, connInfo);
            string objectName = "addTwo";
            string schemaName = "dbo";
            string objectType = "FUNCTION";

            Location[] locations = peekDefinition.GetSqlObjectDefinition(peekDefinition.GetScalarValuedFunctionScripts, objectName, schemaName, objectType);
            Assert.NotNull(locations);
            Cleanup(locations);
        }

        /// <summary>
        /// Test get definition for a table valued function object with active connection and explicit schema name. Expect non-null locations
        /// </summary>
        [Fact]
        public void GetTableValuedFunctionDefinitionWithSchemaNameSuccessTest()
        {
            // Get live connectionInfo and serverConnection
            ConnectionInfo connInfo = TestObjects.InitLiveConnectionInfoForDefinition();
            ServerConnection serverConnection = TestObjects.InitLiveServerConnectionForDefinition(connInfo);

            PeekDefinition peekDefinition = new PeekDefinition(serverConnection, connInfo);
            string objectName = "returnTable";
            string schemaName = "dbo";
            string objectType = "FUNCTION";

            Location[] locations = peekDefinition.GetSqlObjectDefinition(peekDefinition.GetTableValuedFunctionScripts, objectName, schemaName, objectType);
            Assert.NotNull(locations);
            Cleanup(locations);
        }

        /// <summary>
        /// Test get definition for a scalar valued function object that doesn't exist with active connection. Expect null locations
        /// </summary>
        [Fact]
        public void GetScalarValuedFunctionDefinitionWithNonExistantFailureTest()
        {
            // Get live connectionInfo and serverConnection
            ConnectionInfo connInfo = TestObjects.InitLiveConnectionInfoForDefinition();
            ServerConnection serverConnection = TestObjects.InitLiveServerConnectionForDefinition(connInfo);

            PeekDefinition peekDefinition = new PeekDefinition(serverConnection, connInfo);
            string objectName = "doesNotExist";
            string schemaName = "dbo";
            string objectType = "FUNCTION";

            Location[] locations = peekDefinition.GetSqlObjectDefinition(peekDefinition.GetScalarValuedFunctionScripts, objectName, schemaName, objectType);
            Assert.Null(locations);
        }

        /// <summary>
        /// Test get definition for a table valued function object that doesn't exist with active connection. Expect null locations
        /// </summary>
        [Fact]
        public void GetTableValuedFunctionDefinitionWithNonExistantObjectFailureTest()
        {
            // Get live connectionInfo and serverConnection
            ConnectionInfo connInfo = TestObjects.InitLiveConnectionInfoForDefinition();
            ServerConnection serverConnection = TestObjects.InitLiveServerConnectionForDefinition(connInfo);

            PeekDefinition peekDefinition = new PeekDefinition(serverConnection, connInfo);
            string objectName = "doesNotExist";
            string schemaName = "dbo";
            string objectType = "FUNCTION";

            Location[] locations = peekDefinition.GetSqlObjectDefinition(peekDefinition.GetTableValuedFunctionScripts, objectName, schemaName, objectType);
            Assert.Null(locations);
        }

        /// <summary>
        /// Test get definition for a scalar valued function object with active connection. Expect non-null locations
        /// </summary>
        [Fact]
        public void GetScalarValuedFunctionDefinitionWithoutSchemaNameSuccessTest()
        {
            // Get live connectionInfo and serverConnection
            ConnectionInfo connInfo = TestObjects.InitLiveConnectionInfoForDefinition();
            ServerConnection serverConnection = TestObjects.InitLiveServerConnectionForDefinition(connInfo);

            PeekDefinition peekDefinition = new PeekDefinition(serverConnection, connInfo);
            string objectName = "addTwo";
            string schemaName = null;
            string objectType = "FUNCTION";

            Location[] locations = peekDefinition.GetSqlObjectDefinition(peekDefinition.GetScalarValuedFunctionScripts, objectName, schemaName, objectType);
            Assert.NotNull(locations);
            Cleanup(locations);
        }

        /// <summary>
        /// Test get definition for a table valued function object with active connection. Expect non-null locations
        /// </summary>
        [Fact]
        public void GetTableValuedFunctionDefinitionWithoutSchemaNameSuccessTest()
        {
            // Get live connectionInfo and serverConnection
            ConnectionInfo connInfo = TestObjects.InitLiveConnectionInfoForDefinition();
            ServerConnection serverConnection = TestObjects.InitLiveServerConnectionForDefinition(connInfo);

            PeekDefinition peekDefinition = new PeekDefinition(serverConnection, connInfo);
            string objectName = "returnTable";
            string schemaName = null;
            string objectType = "FUNCTION";

            Location[] locations = peekDefinition.GetSqlObjectDefinition(peekDefinition.GetTableValuedFunctionScripts, objectName, schemaName, objectType);
            Assert.NotNull(locations);
            Cleanup(locations);
        }


        /// <summary>
        /// Test get definition for a user defined data type object with active connection and explicit schema name. Expect non-null locations
        /// </summary>
        [Fact]
        public void GetUserDefinedDataTypeDefinitionWithSchemaNameSuccessTest()
        {
            // Get live connectionInfo and serverConnection
            ConnectionInfo connInfo = TestObjects.InitLiveConnectionInfoForDefinition();
            ServerConnection serverConnection = TestObjects.InitLiveServerConnectionForDefinition(connInfo);

            PeekDefinition peekDefinition = new PeekDefinition(serverConnection, connInfo);
            string objectName = "SSN";
            string schemaName = "dbo";
            string objectType = "Type";

            Location[] locations = peekDefinition.GetSqlObjectDefinition(peekDefinition.GetUserDefinedDataTypeScripts, objectName, schemaName, objectType);
            Assert.NotNull(locations);
            Cleanup(locations);
        }

        /// <summary>
        /// Test get definition for a user defined data type object with active connection. Expect non-null locations
        /// </summary>
        [Fact]
        public void GetUserDefinedDataTypeDefinitionWithoutSchemaNameSuccessTest()
        {
            // Get live connectionInfo and serverConnection
            ConnectionInfo connInfo = TestObjects.InitLiveConnectionInfoForDefinition();
            ServerConnection serverConnection = TestObjects.InitLiveServerConnectionForDefinition(connInfo);

            PeekDefinition peekDefinition = new PeekDefinition(serverConnection, connInfo);
            string objectName = "SSN";
            string schemaName = null;
            string objectType = "Type";

            Location[] locations = peekDefinition.GetSqlObjectDefinition(peekDefinition.GetUserDefinedDataTypeScripts, objectName, schemaName, objectType);
            Assert.NotNull(locations);
            Cleanup(locations);
        }

        /// <summary>
        /// Test get definition for a user defined data type object that doesn't exist with active connection. Expect null locations
        /// </summary>
        [Fact]
        public void GetUserDefinedDataTypeDefinitionWithNonExistantFailureTest()
        {
            // Get live connectionInfo and serverConnection
            ConnectionInfo connInfo = TestObjects.InitLiveConnectionInfoForDefinition();
            ServerConnection serverConnection = TestObjects.InitLiveServerConnectionForDefinition(connInfo);

            PeekDefinition peekDefinition = new PeekDefinition(serverConnection, connInfo);
            string objectName = "doesNotExist";
            string schemaName = "dbo";
            string objectType = "Type";

            Location[] locations = peekDefinition.GetSqlObjectDefinition(peekDefinition.GetUserDefinedDataTypeScripts, objectName, schemaName, objectType);
            Assert.Null(locations);
        }

        /// <summary>
        /// Test get definition for a user defined table type object with active connection and explicit schema name. Expect non-null locations
        /// </summary>
        [Fact]
        public void GetUserDefinedTableTypeDefinitionWithSchemaNameSuccessTest()
        {
            // Get live connectionInfo and serverConnection
            ConnectionInfo connInfo = TestObjects.InitLiveConnectionInfoForDefinition();
            ServerConnection serverConnection = TestObjects.InitLiveServerConnectionForDefinition(connInfo);

            PeekDefinition peekDefinition = new PeekDefinition(serverConnection, connInfo);
            string objectName = "LocationTableType";
            string schemaName = "dbo";
            string objectType = "Type";

            Location[] locations = peekDefinition.GetSqlObjectDefinition(peekDefinition.GetUserDefinedTableTypeScripts, objectName, schemaName, objectType);
            Assert.NotNull(locations);
            Cleanup(locations);
        }

        /// <summary>
        /// Test get definition for a user defined table type object with active connection. Expect non-null locations
        /// </summary>
        [Fact]
        public void GetUserDefinedTableTypeDefinitionWithoutSchemaNameSuccessTest()
        {
            // Get live connectionInfo and serverConnection
            ConnectionInfo connInfo = TestObjects.InitLiveConnectionInfoForDefinition();
            ServerConnection serverConnection = TestObjects.InitLiveServerConnectionForDefinition(connInfo);

            PeekDefinition peekDefinition = new PeekDefinition(serverConnection, connInfo);
            string objectName = "LocationTableType";
            string schemaName = null;
            string objectType = "Type";

            Location[] locations = peekDefinition.GetSqlObjectDefinition(peekDefinition.GetUserDefinedTableTypeScripts, objectName, schemaName, objectType);
            Assert.NotNull(locations);
            Cleanup(locations);
        }

        /// <summary>
        /// Test get definition for a user defined table type object that doesn't exist with active connection. Expect null locations
        /// </summary>
        [Fact]
        public void GetUserDefinedTableTypeDefinitionWithNonExistantFailureTest()
        {
            // Get live connectionInfo and serverConnection
            ConnectionInfo connInfo = TestObjects.InitLiveConnectionInfoForDefinition();
            ServerConnection serverConnection = TestObjects.InitLiveServerConnectionForDefinition(connInfo);

            PeekDefinition peekDefinition = new PeekDefinition(serverConnection, connInfo);
            string objectName = "doesNotExist";
            string schemaName = "dbo";
            string objectType = "Type";

            Location[] locations = peekDefinition.GetSqlObjectDefinition(peekDefinition.GetUserDefinedTableTypeScripts, objectName, schemaName, objectType);
            Assert.Null(locations);
        }

        /// <summary>
        /// Test get definition for a synonym object with active connection and explicit schema name. Expect non-null locations
        /// </summary>
        [Fact]
        public void GetSynonymeDefinitionWithSchemaNameSuccessTest()
        {
            // Get live connectionInfo and serverConnection
            ConnectionInfo connInfo = TestObjects.InitLiveConnectionInfoForDefinition();
            ServerConnection serverConnection = TestObjects.InitLiveServerConnectionForDefinition(connInfo);

            PeekDefinition peekDefinition = new PeekDefinition(serverConnection, connInfo);
            string objectName = "testTable";
            string schemaName = "dbo";
            string objectType = "Synonym";

            Location[] locations = peekDefinition.GetSqlObjectDefinition(peekDefinition.GetSynonymScripts, objectName, schemaName, objectType);
            Assert.NotNull(locations);
            Cleanup(locations);
        }


        /// <summary>
        /// Test get definition for a Synonym object with active connection. Expect non-null locations
        /// </summary>
        [Fact]
        public void GetSynonymDefinitionWithoutSchemaNameSuccessTest()
        {
            // Get live connectionInfo and serverConnection
            ConnectionInfo connInfo = TestObjects.InitLiveConnectionInfoForDefinition();
            ServerConnection serverConnection = TestObjects.InitLiveServerConnectionForDefinition(connInfo);

            PeekDefinition peekDefinition = new PeekDefinition(serverConnection, connInfo);
            string objectName = "testTable";
            string schemaName = null;
            string objectType = "Synonym";

            Location[] locations = peekDefinition.GetSqlObjectDefinition(peekDefinition.GetSynonymScripts, objectName, schemaName, objectType);
            Assert.NotNull(locations);
            Cleanup(locations);
        }

        /// <summary>
        /// Test get definition for a Synonym object that doesn't exist with active connection. Expect null locations
        /// </summary>
        [Fact]
        public void GetSynonymDefinitionWithNonExistantFailureTest()
        {
            // Get live connectionInfo and serverConnection
            ConnectionInfo connInfo = TestObjects.InitLiveConnectionInfoForDefinition();
            ServerConnection serverConnection = TestObjects.InitLiveServerConnectionForDefinition(connInfo);

            PeekDefinition peekDefinition = new PeekDefinition(serverConnection, connInfo);
            string objectName = "doesNotExist";
            string schemaName = "dbo";
            string objectType = "Synonym";

            Location[] locations = peekDefinition.GetSqlObjectDefinition(peekDefinition.GetSynonymScripts, objectName, schemaName, objectType);
            Assert.Null(locations);
        }

        /// <summary>
        /// Test get definition using declaration type for a view object with active connection
        /// Expect a non-null result with location
        /// </summary>
        [Fact]
        public void GetDefinitionUsingDeclarationTypeWithValidObjectTest()
        {
            ConnectionInfo connInfo = TestObjects.InitLiveConnectionInfoForDefinition();
            ServerConnection serverConnection = TestObjects.InitLiveServerConnectionForDefinition(connInfo);

            PeekDefinition peekDefinition = new PeekDefinition(serverConnection, connInfo);
            string objectName = "objects";
            string schemaName = "sys";

            DefinitionResult result = peekDefinition.GetDefinitionUsingDeclarationType(DeclarationType.View, "master.sys.objects", objectName, schemaName);
            Assert.NotNull(result);
            Assert.NotNull(result.Locations);
            Assert.False(result.IsErrorResult);
            Cleanup(result.Locations);

        }

        /// <summary>
        /// Test get definition using declaration type for a non existent view object with active connection
        /// Expect a non-null result with location
        /// </summary>
        [Fact]
        public void GetDefinitionUsingDeclarationTypeWithNonexistentObjectTest()
        {
            ConnectionInfo connInfo = TestObjects.InitLiveConnectionInfoForDefinition();
            ServerConnection serverConnection = TestObjects.InitLiveServerConnectionForDefinition(connInfo);

            PeekDefinition peekDefinition = new PeekDefinition(serverConnection, connInfo);
            string objectName = "doesNotExist";
            string schemaName = "sys";

            DefinitionResult result = peekDefinition.GetDefinitionUsingDeclarationType(DeclarationType.View, "master.sys.objects", objectName, schemaName);
            Assert.NotNull(result);
            Assert.True(result.IsErrorResult);
        }

        /// <summary>
        /// Test get definition using quickInfo text for a view object with active connection
        /// Expect a non-null result with location
        /// </summary>
        [Fact]
        public void GetDefinitionUsingQuickInfoTextWithValidObjectTest()
        {
            ConnectionInfo connInfo = TestObjects.InitLiveConnectionInfoForDefinition();
            ServerConnection serverConnection = TestObjects.InitLiveServerConnectionForDefinition(connInfo);

            PeekDefinition peekDefinition = new PeekDefinition(serverConnection, connInfo);
            string objectName = "objects";
            string schemaName = "sys";
            string quickInfoText = "view master.sys.objects";

            DefinitionResult result = peekDefinition.GetDefinitionUsingQuickInfoText(quickInfoText, objectName, schemaName);
            Assert.NotNull(result);
            Assert.NotNull(result.Locations);
            Assert.False(result.IsErrorResult);
            Cleanup(result.Locations);

        }

        /// <summary>
        /// Test get definition using quickInfo text for a view object with active connection
        /// Expect a non-null result with location
        /// </summary>
        [Fact]
        public void GetDefinitionUsingQuickInfoTextWithNonexistentObjectTest()
        {
            ConnectionInfo connInfo = TestObjects.InitLiveConnectionInfoForDefinition();
            ServerConnection serverConnection = TestObjects.InitLiveServerConnectionForDefinition(connInfo);

            PeekDefinition peekDefinition = new PeekDefinition(serverConnection, connInfo);
            string objectName = "doesNotExist";
            string schemaName = "sys";
            string quickInfoText = "view master.sys.objects";

            DefinitionResult result = peekDefinition.GetDefinitionUsingQuickInfoText(quickInfoText, objectName, schemaName);
            Assert.NotNull(result);
            Assert.True(result.IsErrorResult);
        }

        /// <summary>
        /// Helper method to clean up script files
        /// </summary>
        private void Cleanup(Location[] locations)
        {
            Uri fileUri = new Uri(locations[0].Uri);
            if (File.Exists(fileUri.LocalPath))
            {
                try
                {
                    File.Delete(fileUri.LocalPath);
                }
                catch(Exception)
                {

                }
            }
        }
    }
}<|MERGE_RESOLUTION|>--- conflicted
+++ resolved
@@ -5,6 +5,7 @@
 using System;
 using System.IO;
 using System.Threading;
+using System.Threading.Tasks;
 using Microsoft.SqlServer.Management.Common;
 using Microsoft.SqlServer.Management.SqlParser.Binder;
 using Microsoft.SqlTools.ServiceLayer.Connection;
@@ -107,16 +108,12 @@
                 {
                     Line = 0,
                     // test for 'dbo'
-                    Character = 18
+                    Character = 15
                 }
             };
-<<<<<<< HEAD
-            ConnectionInfo connInfo = TestObjects.InitLiveConnectionInfo(out scriptFile);
-            scriptFile.Contents = "alter trigger test_trigger";
-=======
+
             TestConnectionResult connectionResult = await TestObjects.InitLiveConnectionInfo();
             connectionResult.ScriptFile.Contents = "select * from dbo.func ()";
->>>>>>> 0e29b181
             var languageService = new LanguageService();
             ScriptParseInfo scriptInfo = new ScriptParseInfo { IsConnected = true };
             languageService.ScriptParseInfoMap.Add(OwnerUri, scriptInfo);
@@ -313,10 +310,10 @@
         /// Test get definition for a scalar valued function object with active connection and explicit schema name. Expect non-null locations
         /// </summary>
         [Fact]
-        public void GetScalarValuedFunctionDefinitionWithSchemaNameSuccessTest()
-        {
-            // Get live connectionInfo and serverConnection
-            ConnectionInfo connInfo = TestObjects.InitLiveConnectionInfoForDefinition();
+        public async Task GetScalarValuedFunctionDefinitionWithSchemaNameSuccessTest()
+        {
+            // Get live connectionInfo and serverConnection
+            ConnectionInfo connInfo = await TestObjects.InitLiveConnectionInfoForDefinition();
             ServerConnection serverConnection = TestObjects.InitLiveServerConnectionForDefinition(connInfo);
 
             PeekDefinition peekDefinition = new PeekDefinition(serverConnection, connInfo);
@@ -333,10 +330,10 @@
         /// Test get definition for a table valued function object with active connection and explicit schema name. Expect non-null locations
         /// </summary>
         [Fact]
-        public void GetTableValuedFunctionDefinitionWithSchemaNameSuccessTest()
-        {
-            // Get live connectionInfo and serverConnection
-            ConnectionInfo connInfo = TestObjects.InitLiveConnectionInfoForDefinition();
+        public async Task GetTableValuedFunctionDefinitionWithSchemaNameSuccessTest()
+        {
+            // Get live connectionInfo and serverConnection
+            ConnectionInfo connInfo = await TestObjects.InitLiveConnectionInfoForDefinition();
             ServerConnection serverConnection = TestObjects.InitLiveServerConnectionForDefinition(connInfo);
 
             PeekDefinition peekDefinition = new PeekDefinition(serverConnection, connInfo);
@@ -353,10 +350,10 @@
         /// Test get definition for a scalar valued function object that doesn't exist with active connection. Expect null locations
         /// </summary>
         [Fact]
-        public void GetScalarValuedFunctionDefinitionWithNonExistantFailureTest()
-        {
-            // Get live connectionInfo and serverConnection
-            ConnectionInfo connInfo = TestObjects.InitLiveConnectionInfoForDefinition();
+        public async Task GetScalarValuedFunctionDefinitionWithNonExistantFailureTest()
+        {
+            // Get live connectionInfo and serverConnection
+            ConnectionInfo connInfo = await TestObjects.InitLiveConnectionInfoForDefinition();
             ServerConnection serverConnection = TestObjects.InitLiveServerConnectionForDefinition(connInfo);
 
             PeekDefinition peekDefinition = new PeekDefinition(serverConnection, connInfo);
@@ -372,10 +369,10 @@
         /// Test get definition for a table valued function object that doesn't exist with active connection. Expect null locations
         /// </summary>
         [Fact]
-        public void GetTableValuedFunctionDefinitionWithNonExistantObjectFailureTest()
-        {
-            // Get live connectionInfo and serverConnection
-            ConnectionInfo connInfo = TestObjects.InitLiveConnectionInfoForDefinition();
+        public async Task GetTableValuedFunctionDefinitionWithNonExistantObjectFailureTest()
+        {
+            // Get live connectionInfo and serverConnection
+            ConnectionInfo connInfo = await TestObjects.InitLiveConnectionInfoForDefinition();
             ServerConnection serverConnection = TestObjects.InitLiveServerConnectionForDefinition(connInfo);
 
             PeekDefinition peekDefinition = new PeekDefinition(serverConnection, connInfo);
@@ -391,10 +388,10 @@
         /// Test get definition for a scalar valued function object with active connection. Expect non-null locations
         /// </summary>
         [Fact]
-        public void GetScalarValuedFunctionDefinitionWithoutSchemaNameSuccessTest()
-        {
-            // Get live connectionInfo and serverConnection
-            ConnectionInfo connInfo = TestObjects.InitLiveConnectionInfoForDefinition();
+        public async Task GetScalarValuedFunctionDefinitionWithoutSchemaNameSuccessTest()
+        {
+            // Get live connectionInfo and serverConnection
+            ConnectionInfo connInfo = await TestObjects.InitLiveConnectionInfoForDefinition();
             ServerConnection serverConnection = TestObjects.InitLiveServerConnectionForDefinition(connInfo);
 
             PeekDefinition peekDefinition = new PeekDefinition(serverConnection, connInfo);
@@ -411,10 +408,10 @@
         /// Test get definition for a table valued function object with active connection. Expect non-null locations
         /// </summary>
         [Fact]
-        public void GetTableValuedFunctionDefinitionWithoutSchemaNameSuccessTest()
-        {
-            // Get live connectionInfo and serverConnection
-            ConnectionInfo connInfo = TestObjects.InitLiveConnectionInfoForDefinition();
+        public async Task GetTableValuedFunctionDefinitionWithoutSchemaNameSuccessTest()
+        {
+            // Get live connectionInfo and serverConnection
+            ConnectionInfo connInfo = await TestObjects.InitLiveConnectionInfoForDefinition();
             ServerConnection serverConnection = TestObjects.InitLiveServerConnectionForDefinition(connInfo);
 
             PeekDefinition peekDefinition = new PeekDefinition(serverConnection, connInfo);
@@ -432,10 +429,10 @@
         /// Test get definition for a user defined data type object with active connection and explicit schema name. Expect non-null locations
         /// </summary>
         [Fact]
-        public void GetUserDefinedDataTypeDefinitionWithSchemaNameSuccessTest()
-        {
-            // Get live connectionInfo and serverConnection
-            ConnectionInfo connInfo = TestObjects.InitLiveConnectionInfoForDefinition();
+        public async Task GetUserDefinedDataTypeDefinitionWithSchemaNameSuccessTest()
+        {
+            // Get live connectionInfo and serverConnection
+            ConnectionInfo connInfo = await TestObjects.InitLiveConnectionInfoForDefinition();
             ServerConnection serverConnection = TestObjects.InitLiveServerConnectionForDefinition(connInfo);
 
             PeekDefinition peekDefinition = new PeekDefinition(serverConnection, connInfo);
@@ -452,10 +449,10 @@
         /// Test get definition for a user defined data type object with active connection. Expect non-null locations
         /// </summary>
         [Fact]
-        public void GetUserDefinedDataTypeDefinitionWithoutSchemaNameSuccessTest()
-        {
-            // Get live connectionInfo and serverConnection
-            ConnectionInfo connInfo = TestObjects.InitLiveConnectionInfoForDefinition();
+        public async Task GetUserDefinedDataTypeDefinitionWithoutSchemaNameSuccessTest()
+        {
+            // Get live connectionInfo and serverConnection
+            ConnectionInfo connInfo = await TestObjects.InitLiveConnectionInfoForDefinition();
             ServerConnection serverConnection = TestObjects.InitLiveServerConnectionForDefinition(connInfo);
 
             PeekDefinition peekDefinition = new PeekDefinition(serverConnection, connInfo);
@@ -472,10 +469,10 @@
         /// Test get definition for a user defined data type object that doesn't exist with active connection. Expect null locations
         /// </summary>
         [Fact]
-        public void GetUserDefinedDataTypeDefinitionWithNonExistantFailureTest()
-        {
-            // Get live connectionInfo and serverConnection
-            ConnectionInfo connInfo = TestObjects.InitLiveConnectionInfoForDefinition();
+        public async Task GetUserDefinedDataTypeDefinitionWithNonExistantFailureTest()
+        {
+            // Get live connectionInfo and serverConnection
+            ConnectionInfo connInfo = await TestObjects.InitLiveConnectionInfoForDefinition();
             ServerConnection serverConnection = TestObjects.InitLiveServerConnectionForDefinition(connInfo);
 
             PeekDefinition peekDefinition = new PeekDefinition(serverConnection, connInfo);
@@ -491,10 +488,10 @@
         /// Test get definition for a user defined table type object with active connection and explicit schema name. Expect non-null locations
         /// </summary>
         [Fact]
-        public void GetUserDefinedTableTypeDefinitionWithSchemaNameSuccessTest()
-        {
-            // Get live connectionInfo and serverConnection
-            ConnectionInfo connInfo = TestObjects.InitLiveConnectionInfoForDefinition();
+        public async Task GetUserDefinedTableTypeDefinitionWithSchemaNameSuccessTest()
+        {
+            // Get live connectionInfo and serverConnection
+            ConnectionInfo connInfo = await TestObjects.InitLiveConnectionInfoForDefinition();
             ServerConnection serverConnection = TestObjects.InitLiveServerConnectionForDefinition(connInfo);
 
             PeekDefinition peekDefinition = new PeekDefinition(serverConnection, connInfo);
@@ -511,10 +508,10 @@
         /// Test get definition for a user defined table type object with active connection. Expect non-null locations
         /// </summary>
         [Fact]
-        public void GetUserDefinedTableTypeDefinitionWithoutSchemaNameSuccessTest()
-        {
-            // Get live connectionInfo and serverConnection
-            ConnectionInfo connInfo = TestObjects.InitLiveConnectionInfoForDefinition();
+        public async Task GetUserDefinedTableTypeDefinitionWithoutSchemaNameSuccessTest()
+        {
+            // Get live connectionInfo and serverConnection
+            ConnectionInfo connInfo = await TestObjects.InitLiveConnectionInfoForDefinition();
             ServerConnection serverConnection = TestObjects.InitLiveServerConnectionForDefinition(connInfo);
 
             PeekDefinition peekDefinition = new PeekDefinition(serverConnection, connInfo);
@@ -531,10 +528,10 @@
         /// Test get definition for a user defined table type object that doesn't exist with active connection. Expect null locations
         /// </summary>
         [Fact]
-        public void GetUserDefinedTableTypeDefinitionWithNonExistantFailureTest()
-        {
-            // Get live connectionInfo and serverConnection
-            ConnectionInfo connInfo = TestObjects.InitLiveConnectionInfoForDefinition();
+        public async Task GetUserDefinedTableTypeDefinitionWithNonExistantFailureTest()
+        {
+            // Get live connectionInfo and serverConnection
+            ConnectionInfo connInfo = await TestObjects.InitLiveConnectionInfoForDefinition();
             ServerConnection serverConnection = TestObjects.InitLiveServerConnectionForDefinition(connInfo);
 
             PeekDefinition peekDefinition = new PeekDefinition(serverConnection, connInfo);
@@ -550,10 +547,10 @@
         /// Test get definition for a synonym object with active connection and explicit schema name. Expect non-null locations
         /// </summary>
         [Fact]
-        public void GetSynonymeDefinitionWithSchemaNameSuccessTest()
-        {
-            // Get live connectionInfo and serverConnection
-            ConnectionInfo connInfo = TestObjects.InitLiveConnectionInfoForDefinition();
+        public async Task GetSynonymeDefinitionWithSchemaNameSuccessTest()
+        {
+            // Get live connectionInfo and serverConnection
+            ConnectionInfo connInfo = await TestObjects.InitLiveConnectionInfoForDefinition();
             ServerConnection serverConnection = TestObjects.InitLiveServerConnectionForDefinition(connInfo);
 
             PeekDefinition peekDefinition = new PeekDefinition(serverConnection, connInfo);
@@ -571,10 +568,10 @@
         /// Test get definition for a Synonym object with active connection. Expect non-null locations
         /// </summary>
         [Fact]
-        public void GetSynonymDefinitionWithoutSchemaNameSuccessTest()
-        {
-            // Get live connectionInfo and serverConnection
-            ConnectionInfo connInfo = TestObjects.InitLiveConnectionInfoForDefinition();
+        public async Task GetSynonymDefinitionWithoutSchemaNameSuccessTest()
+        {
+            // Get live connectionInfo and serverConnection
+            ConnectionInfo connInfo = await TestObjects.InitLiveConnectionInfoForDefinition();
             ServerConnection serverConnection = TestObjects.InitLiveServerConnectionForDefinition(connInfo);
 
             PeekDefinition peekDefinition = new PeekDefinition(serverConnection, connInfo);
@@ -591,10 +588,10 @@
         /// Test get definition for a Synonym object that doesn't exist with active connection. Expect null locations
         /// </summary>
         [Fact]
-        public void GetSynonymDefinitionWithNonExistantFailureTest()
-        {
-            // Get live connectionInfo and serverConnection
-            ConnectionInfo connInfo = TestObjects.InitLiveConnectionInfoForDefinition();
+        public async Task GetSynonymDefinitionWithNonExistantFailureTest()
+        {
+            // Get live connectionInfo and serverConnection
+            ConnectionInfo connInfo = await TestObjects.InitLiveConnectionInfoForDefinition();
             ServerConnection serverConnection = TestObjects.InitLiveServerConnectionForDefinition(connInfo);
 
             PeekDefinition peekDefinition = new PeekDefinition(serverConnection, connInfo);
@@ -611,9 +608,9 @@
         /// Expect a non-null result with location
         /// </summary>
         [Fact]
-        public void GetDefinitionUsingDeclarationTypeWithValidObjectTest()
-        {
-            ConnectionInfo connInfo = TestObjects.InitLiveConnectionInfoForDefinition();
+        public async Task GetDefinitionUsingDeclarationTypeWithValidObjectTest()
+        {
+            ConnectionInfo connInfo = await TestObjects.InitLiveConnectionInfoForDefinition();
             ServerConnection serverConnection = TestObjects.InitLiveServerConnectionForDefinition(connInfo);
 
             PeekDefinition peekDefinition = new PeekDefinition(serverConnection, connInfo);
@@ -633,9 +630,9 @@
         /// Expect a non-null result with location
         /// </summary>
         [Fact]
-        public void GetDefinitionUsingDeclarationTypeWithNonexistentObjectTest()
-        {
-            ConnectionInfo connInfo = TestObjects.InitLiveConnectionInfoForDefinition();
+        public async Task GetDefinitionUsingDeclarationTypeWithNonexistentObjectTest()
+        {
+            ConnectionInfo connInfo = await TestObjects.InitLiveConnectionInfoForDefinition();
             ServerConnection serverConnection = TestObjects.InitLiveServerConnectionForDefinition(connInfo);
 
             PeekDefinition peekDefinition = new PeekDefinition(serverConnection, connInfo);
@@ -652,9 +649,9 @@
         /// Expect a non-null result with location
         /// </summary>
         [Fact]
-        public void GetDefinitionUsingQuickInfoTextWithValidObjectTest()
-        {
-            ConnectionInfo connInfo = TestObjects.InitLiveConnectionInfoForDefinition();
+        public async Task GetDefinitionUsingQuickInfoTextWithValidObjectTest()
+        {
+            ConnectionInfo connInfo = await TestObjects.InitLiveConnectionInfoForDefinition();
             ServerConnection serverConnection = TestObjects.InitLiveServerConnectionForDefinition(connInfo);
 
             PeekDefinition peekDefinition = new PeekDefinition(serverConnection, connInfo);
@@ -675,9 +672,9 @@
         /// Expect a non-null result with location
         /// </summary>
         [Fact]
-        public void GetDefinitionUsingQuickInfoTextWithNonexistentObjectTest()
-        {
-            ConnectionInfo connInfo = TestObjects.InitLiveConnectionInfoForDefinition();
+        public async Task GetDefinitionUsingQuickInfoTextWithNonexistentObjectTest()
+        {
+            ConnectionInfo connInfo = await TestObjects.InitLiveConnectionInfoForDefinition();
             ServerConnection serverConnection = TestObjects.InitLiveServerConnectionForDefinition(connInfo);
 
             PeekDefinition peekDefinition = new PeekDefinition(serverConnection, connInfo);
