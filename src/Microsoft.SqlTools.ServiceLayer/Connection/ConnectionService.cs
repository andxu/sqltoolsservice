//
// Copyright (c) Microsoft. All rights reserved.
// Licensed under the MIT license. See LICENSE file in the project root for full license information.
//

using System;
using System.Collections.Generic;
using System.Data;
using System.Data.Common;
using System.Data.SqlClient;
using System.Threading.Tasks;
using Microsoft.SqlServer.Management.Common;
using Microsoft.SqlTools.EditorServices.Utility;
using Microsoft.SqlTools.ServiceLayer.Connection.Contracts;
using Microsoft.SqlTools.ServiceLayer.Hosting.Protocol;
using Microsoft.SqlTools.ServiceLayer.SqlContext;
using Microsoft.SqlTools.ServiceLayer.Workspace;

namespace Microsoft.SqlTools.ServiceLayer.Connection
{
    /// <summary>
    /// Main class for the Connection Management services
    /// </summary>
    public class ConnectionService
    {
        /// <summary>
        /// Singleton service instance
        /// </summary>
        private static Lazy<ConnectionService> instance 
            = new Lazy<ConnectionService>(() => new ConnectionService());

        /// <summary>
        /// Gets the singleton service instance
        /// </summary>
        public static ConnectionService Instance
        {
            get
            {
                return instance.Value;
            }
        }
        
        /// <summary>
        /// The SQL connection factory object
        /// </summary>
        private ISqlConnectionFactory connectionFactory;
           
        private Dictionary<string, ConnectionInfo> ownerToConnectionMap = new Dictionary<string, ConnectionInfo>();

        /// <summary>
        /// Service host object for sending/receiving requests/events.
        /// Internal for testing purposes.
        /// </summary>
        internal IProtocolEndpoint ServiceHost
        {
            get;
            set;
        }

        /// <summary>
        /// Default constructor is private since it's a singleton class
        /// </summary>
        private ConnectionService()
        {
        }

        /// <summary>
        /// Callback for onconnection handler
        /// </summary>
        /// <param name="sqlConnection"></param>
        public delegate Task OnConnectionHandler(ConnectionInfo info);

        /// <summary>
        // Callback for ondisconnect handler
        /// </summary>
        public delegate Task OnDisconnectHandler(ConnectionSummary summary);

        /// <summary>
        /// List of onconnection handlers
        /// </summary>
        private readonly List<OnConnectionHandler> onConnectionActivities = new List<OnConnectionHandler>();

        /// <summary>
        /// List of ondisconnect handlers
        /// </summary>
        private readonly List<OnDisconnectHandler> onDisconnectActivities = new List<OnDisconnectHandler>();

        /// <summary>
        /// Gets the SQL connection factory instance
        /// </summary>
        public ISqlConnectionFactory ConnectionFactory
        {
            get
            {
                if (this.connectionFactory == null)
                {
                    this.connectionFactory = new SqlConnectionFactory();
                }
                return this.connectionFactory;
            }
        }
       
        /// <summary>
        /// Test constructor that injects dependency interfaces
        /// </summary>
        /// <param name="testFactory"></param>
        public ConnectionService(ISqlConnectionFactory testFactory)
        {
            this.connectionFactory = testFactory;
        }

        // Attempts to link a URI to an actively used connection for this URI
        public bool TryFindConnection(string ownerUri, out ConnectionInfo connectionInfo)
        {
            return this.ownerToConnectionMap.TryGetValue(ownerUri, out connectionInfo);
        }

        /// <summary>
        /// Open a connection with the specified connection details
        /// </summary>
        /// <param name="connectionParams"></param>
        public ConnectResponse Connect(ConnectParams connectionParams)
        {
            // Validate parameters
            string paramValidationErrorMessage;
            if (connectionParams == null)
            {
                return new ConnectResponse()
                {
                    Messages = "Error: Connection parameters cannot be null."
                };
            }
            else if (!connectionParams.IsValid(out paramValidationErrorMessage))
            {
                return new ConnectResponse()
                {
                    Messages = paramValidationErrorMessage
                };
            }

            // Resolve if it is an existing connection
            // Disconnect active connection if the URI is already connected
            ConnectionInfo connectionInfo;
            if (ownerToConnectionMap.TryGetValue(connectionParams.OwnerUri, out connectionInfo) )
            {
                var disconnectParams = new DisconnectParams()
                {
                    OwnerUri = connectionParams.OwnerUri
                };
                Disconnect(disconnectParams);
            }
            connectionInfo = new ConnectionInfo(ConnectionFactory, connectionParams.OwnerUri, connectionParams.Connection);

            // try to connect
            var response = new ConnectResponse();
            try
            {
                // build the connection string from the input parameters
                string connectionString = ConnectionService.BuildConnectionString(connectionInfo.ConnectionDetails);

                // create a sql connection instance
                connectionInfo.SqlConnection = connectionInfo.Factory.CreateSqlConnection(connectionString);
                connectionInfo.SqlConnection.Open();
            }
            catch(Exception ex)
            {
                response.Messages = ex.ToString();
                return response;
            }

            ownerToConnectionMap[connectionParams.OwnerUri] = connectionInfo;

            // invoke callback notifications
            foreach (var activity in this.onConnectionActivities)
            {
                activity(connectionInfo);
            }

            // return the connection result
            response.ConnectionId = connectionInfo.ConnectionId.ToString();
            return response;
        }

        /// <summary>
        /// Close a connection with the specified connection details.
        /// </summary>
        public bool Disconnect(DisconnectParams disconnectParams)
        {
            // Validate parameters
            if (disconnectParams == null || string.IsNullOrEmpty(disconnectParams.OwnerUri))
            {
                return false;
            }

            // Lookup the connection owned by the URI
            ConnectionInfo info;
            if (!ownerToConnectionMap.TryGetValue(disconnectParams.OwnerUri, out info))
            {
                return false;
            }

            // Close the connection            
            info.SqlConnection.Close();

            // Remove URI mapping
            ownerToConnectionMap.Remove(disconnectParams.OwnerUri);

            // Invoke callback notifications
            foreach (var activity in this.onDisconnectActivities)
            {
                activity(info.ConnectionDetails);
            }

            // Success
            return true;
        }

        /// <summary>
        /// List all databases on the server specified
        /// </summary>
        public ListDatabasesResponse ListDatabases(ListDatabasesParams listDatabasesParams)
        {
            // Verify parameters
            var owner = listDatabasesParams.OwnerUri;
            if (string.IsNullOrEmpty(owner))
            {
                throw new ArgumentException("OwnerUri cannot be null or empty");
            }

            // Use the existing connection as a base for the search
            ConnectionInfo info;
            if (!TryFindConnection(owner, out info))
            {
                throw new Exception("Specified OwnerUri \"" + owner + "\" does not have an existing connection");
            }
            ConnectionDetails connectionDetails = info.ConnectionDetails.Clone();

            // Connect to master and query sys.databases
            connectionDetails.DatabaseName = "master";
            var connection = this.ConnectionFactory.CreateSqlConnection(BuildConnectionString(connectionDetails));
            connection.Open();
            
            DbCommand command = connection.CreateCommand();
            command.CommandText = "SELECT name FROM sys.databases";
            command.CommandTimeout = 15;
            command.CommandType = CommandType.Text;
            var reader = command.ExecuteReader();

            List<string> results = new List<string>();
            while (reader.Read())
            {
                results.Add(reader[0].ToString());
            }

            connection.Close();

            ListDatabasesResponse response = new ListDatabasesResponse();
            response.DatabaseNames = results.ToArray();

            return response;
        }

        public void InitializeService(IProtocolEndpoint serviceHost)
        {
            this.ServiceHost = serviceHost;

            // Register request and event handlers with the Service Host
            serviceHost.SetRequestHandler(ConnectionRequest.Type, HandleConnectRequest);
            serviceHost.SetRequestHandler(DisconnectRequest.Type, HandleDisconnectRequest);
            serviceHost.SetRequestHandler(ListDatabasesRequest.Type, HandleListDatabasesRequest);

            // Register the configuration update handler
            WorkspaceService<SqlToolsSettings>.Instance.RegisterConfigChangeCallback(HandleDidChangeConfigurationNotification);
        }

        /// <summary> 
        /// Add a new method to be called when the onconnection request is submitted 
        /// </summary> 
        /// <param name="activity"></param> 
        public void RegisterOnConnectionTask(OnConnectionHandler activity) 
        { 
            onConnectionActivities.Add(activity); 
        }

        /// <summary>
        /// Add a new method to be called when the ondisconnect request is submitted
        /// </summary>
        public void RegisterOnDisconnectTask(OnDisconnectHandler activity)
        {
            onDisconnectActivities.Add(activity);
        }
        
        /// <summary>
        /// Handle new connection requests
        /// </summary>
        /// <param name="connectionDetails"></param>
        /// <param name="requestContext"></param>
        /// <returns></returns>
        protected async Task HandleConnectRequest(
            ConnectParams connectParams,
            RequestContext<ConnectResponse> requestContext)
        {
            Logger.Write(LogLevel.Verbose, "HandleConnectRequest");

            try
            {
                // open connection base on request details
                ConnectResponse result = ConnectionService.Instance.Connect(connectParams);
                await requestContext.SendResult(result);
            }
            catch(Exception ex)
            {
                await requestContext.SendError(ex.ToString());
            }
        }

        /// <summary>
        /// Handle disconnect requests
        /// </summary>
        protected async Task HandleDisconnectRequest(
            DisconnectParams disconnectParams,
            RequestContext<bool> requestContext)
        {
            Logger.Write(LogLevel.Verbose, "HandleDisconnectRequest");

            try
            {
                bool result = ConnectionService.Instance.Disconnect(disconnectParams);
                await requestContext.SendResult(result);
            }
            catch(Exception ex)
            {
                await requestContext.SendError(ex.ToString());
            }

        }

        /// <summary>
        /// Handle requests to list databases on the current server
        /// </summary>
        protected async Task HandleListDatabasesRequest(
            ListDatabasesParams listDatabasesParams,
            RequestContext<ListDatabasesResponse> requestContext)
        {
            Logger.Write(LogLevel.Verbose, "ListDatabasesRequest");

            try
            {
                ListDatabasesResponse result = ConnectionService.Instance.ListDatabases(listDatabasesParams);
                await requestContext.SendResult(result);
            }
            catch(Exception ex)
            {
                await requestContext.SendError(ex.ToString());
            }
        }
        
        public Task HandleDidChangeConfigurationNotification(
            SqlToolsSettings newSettings, 
            SqlToolsSettings oldSettings, 
            EventContext eventContext)
        {
            return Task.FromResult(true);
        }
        
        /// <summary>
        /// Build a connection string from a connection details instance
        /// </summary>
        /// <param name="connectionDetails"></param>
        public static string BuildConnectionString(ConnectionDetails connectionDetails)
        {
            SqlConnectionStringBuilder connectionBuilder = new SqlConnectionStringBuilder();
            connectionBuilder["Data Source"] = connectionDetails.ServerName;
            connectionBuilder["Integrated Security"] = false;
            connectionBuilder["User Id"] = connectionDetails.UserName;
            connectionBuilder["Password"] = connectionDetails.Password;

            // Check for any optional parameters
            if (!string.IsNullOrEmpty(connectionDetails.DatabaseName))
            {
                connectionBuilder["Initial Catalog"] = connectionDetails.DatabaseName;
            }
            if (!string.IsNullOrEmpty(connectionDetails.AuthenticationType))
            {
                switch(connectionDetails.AuthenticationType)
                {
                    case "Integrated":
                        connectionBuilder.IntegratedSecurity = true;
                        break;
                    case "SqlLogin":
                        connectionBuilder.IntegratedSecurity = false;
                        break;
                    default:
                        throw new ArgumentException(string.Format("Invalid value \"{0}\" for AuthenticationType. Valid values are \"Integrated\" and \"SqlLogin\".", connectionDetails.AuthenticationType));
                }
            }
            if (connectionDetails.Encrypt.HasValue)
            {
                connectionBuilder.Encrypt = connectionDetails.Encrypt.Value;
            }
            if (connectionDetails.TrustServerCertificate.HasValue)
            {
                connectionBuilder.TrustServerCertificate = connectionDetails.TrustServerCertificate.Value;
            }
            if (connectionDetails.PersistSecurityInfo.HasValue)
            {
                connectionBuilder.PersistSecurityInfo = connectionDetails.PersistSecurityInfo.Value;
            }
            if (connectionDetails.ConnectTimeout.HasValue)
            {
                connectionBuilder.ConnectTimeout = connectionDetails.ConnectTimeout.Value;
            }
            if (connectionDetails.ConnectRetryCount.HasValue)
            {
                connectionBuilder.ConnectRetryCount = connectionDetails.ConnectRetryCount.Value;
            }
            if (connectionDetails.ConnectRetryInterval.HasValue)
            {
                connectionBuilder.ConnectRetryInterval = connectionDetails.ConnectRetryInterval.Value;
            }
            if (!string.IsNullOrEmpty(connectionDetails.ApplicationName))
            {
                connectionBuilder.ApplicationName = connectionDetails.ApplicationName;
            }
            if (!string.IsNullOrEmpty(connectionDetails.WorkstationId))
            {
                connectionBuilder.WorkstationID = connectionDetails.WorkstationId;
            }
            if (!string.IsNullOrEmpty(connectionDetails.ApplicationIntent))
            {
                ApplicationIntent intent;
                switch (connectionDetails.ApplicationIntent)
                {
                    case "ReadOnly":
                        intent = ApplicationIntent.ReadOnly;
                        break;
                    case "ReadWrite":
                        intent = ApplicationIntent.ReadWrite;
                        break;
                    default:
                        throw new ArgumentException(string.Format("Invalid value \"{0}\" for ApplicationIntent. Valid values are \"ReadWrite\" and \"ReadOnly\".", connectionDetails.ApplicationIntent));
                }
                connectionBuilder.ApplicationIntent = intent;
            }
            if (!string.IsNullOrEmpty(connectionDetails.CurrentLanguage))
            {
                connectionBuilder.CurrentLanguage = connectionDetails.CurrentLanguage;
            }
            if (connectionDetails.Pooling.HasValue)
            {
                connectionBuilder.Pooling = connectionDetails.Pooling.Value;
            }
            if (connectionDetails.MaxPoolSize.HasValue)
            {
                connectionBuilder.MaxPoolSize = connectionDetails.MaxPoolSize.Value;
            }
            if (connectionDetails.MinPoolSize.HasValue)
            {
                connectionBuilder.MinPoolSize = connectionDetails.MinPoolSize.Value;
            }
            if (connectionDetails.LoadBalanceTimeout.HasValue)
            {
                connectionBuilder.LoadBalanceTimeout = connectionDetails.LoadBalanceTimeout.Value;
            }
            if (connectionDetails.Replication.HasValue)
            {
                connectionBuilder.Replication = connectionDetails.Replication.Value;
            }
            if (!string.IsNullOrEmpty(connectionDetails.AttachDbFilename))
            {
                connectionBuilder.AttachDBFilename = connectionDetails.AttachDbFilename;
            }
            if (!string.IsNullOrEmpty(connectionDetails.FailoverPartner))
            {
                connectionBuilder.FailoverPartner = connectionDetails.FailoverPartner;
            }
            if (connectionDetails.MultiSubnetFailover.HasValue)
            {
                connectionBuilder.MultiSubnetFailover = connectionDetails.MultiSubnetFailover.Value;
            }
            if (connectionDetails.MultipleActiveResultSets.HasValue)
            {
                connectionBuilder.MultipleActiveResultSets = connectionDetails.MultipleActiveResultSets.Value;
            }
            if (connectionDetails.PacketSize.HasValue)
            {
                connectionBuilder.PacketSize = connectionDetails.PacketSize.Value;
            }
            if (!string.IsNullOrEmpty(connectionDetails.TypeSystemVersion))
            {
                connectionBuilder.TypeSystemVersion = connectionDetails.TypeSystemVersion;
            }

            return connectionBuilder.ToString();
<<<<<<< HEAD
        }

        /// <summary>
        /// Change the database context of a connection.
        /// </summary>
        /// <param name="ownerUri">URI of the owner of the connection</param>
        /// <param name="newDatabaseName">Name of the database to change the connection to</param>
        public void ChangeConnectionDatabaseContext(string ownerUri, string newDatabaseName)
        {
            ConnectionInfo info;
            if (TryFindConnection(ownerUri, out info))
            {
                try
                {
                    info.SqlConnection.ChangeDatabase(newDatabaseName);
                    info.ConnectionDetails.DatabaseName = newDatabaseName;

                    // Fire a connection changed event
                    ConnectionChangedParams parameters = new ConnectionChangedParams();
                    ConnectionSummary summary = (ConnectionSummary)(info.ConnectionDetails);
                    parameters.Connection = summary.Clone();
                    parameters.OwnerUri = ownerUri;
                    ServiceHost.SendEvent(ConnectionChangedNotification.Type, parameters);
                }
                catch (Exception e)
                {
                    Logger.Write(
                        LogLevel.Error, 
                        string.Format(
                            "Exception caught while trying to change database context to [{0}] for OwnerUri [{1}]. Exception:{2}", 
                            newDatabaseName, 
                            ownerUri, 
                            e.ToString())
                    );
                }
            }
        }
=======
        }      

>>>>>>> baebaeb0
    }
}<|MERGE_RESOLUTION|>--- conflicted
+++ resolved
@@ -492,7 +492,6 @@
             }
 
             return connectionBuilder.ToString();
-<<<<<<< HEAD
         }
 
         /// <summary>
@@ -530,9 +529,5 @@
                 }
             }
         }
-=======
-        }      
-
->>>>>>> baebaeb0
     }
 }